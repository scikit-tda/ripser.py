--- conflicted
+++ resolved
@@ -189,6 +189,8 @@
         if diagrams is None:
             # Allow using transformed diagrams as default
             diagrams = self.dgm_
+        if plotonly:
+            diagrams = [diagrams[i] for i in plotonly]
         if type(diagrams) is not list:
             # Must have diagrams as a list
             diagrams = [diagrams]
@@ -199,61 +201,70 @@
             colors = ['b', 'g', 'r', 'c', 'm', 'y', 'k', 'w'] 
 
 
-<<<<<<< HEAD
-        # find min and max of all diagrams, plot diagonal only once
-        if diagonal:
-            axMin, axMax = np.min(np.concatenate(diagrams)), np.max(np.concatenate(diagrams))
-            axRange = axMax - axMin
-            # import pdb; pdb.set_trace()
-
-            buffer = axRange / 5
-            a = axMin - buffer/2
-            b = axMax + buffer
-            # a = max(axMin - axRange / 5)
-            # b = axMax + axRange / 5
-=======
+# <<<<<<< HEAD
+#         # find min and max of all diagrams, plot diagonal only once
+#         if diagonal:
+#             axMin, axMax = np.min(np.concatenate(diagrams)), np.max(np.concatenate(diagrams))
+#             axRange = axMax - axMin
+#             # import pdb; pdb.set_trace()
+
+#             buffer = axRange / 5
+#             a = axMin - buffer/2
+#             b = axMax + buffer
+#             # a = max(axMin - axRange / 5)
+#             # b = axMax + axRange / 5
+# =======
         # find min and max of all visible diagrams, plot diagonal only once
-        concatdgms = np.array([])
-        if not plotonly:
-            plotonly = range(len(diagrams))
-        concatdgms = np.concatenate([diagrams[i] for i in plotonly]).flatten()
-        numinf = np.sum(np.isinf(concatdgms))
+        # import pdb; pdb.set_trace()
+        import pdb; pdb.set_trace()
+        concatdgms = np.concatenate(diagrams).flatten()
+        has_inf = np.isinf(np.isinf(concatdgms))
         concatdgms[np.isinf(concatdgms)] = np.min(concatdgms)
+
         axMin, axMax = np.min(concatdgms), np.max(concatdgms)
         axRange = axMax - axMin
-        a = max(axMin - axRange / 5, 0)
-        b = axMax + axRange / 5
-        if a == b:
-            a = 0
-            b = 1
-        fuzz = 0.05*(b-a)
-        a -= fuzz
-
+        
+        buffer = axRange / 5
+        a = axMin - buffer/2
+        b = axMax + buffer
+
+        # have inf line slightly below top
+        b_inf = b * 0.95
+
+        # Plot diagonal
         if diagonal:
->>>>>>> e7e07ab4
             plt.plot([a, b], [a, b], '--', c=axcolor)
         
-        if numinf > 0:
-            plt.plot([a-fuzz, b+fuzz], [b*1.05]*2, c='k')
-            plt.text(a-fuzz, b+fuzz, '$\infty$', size=14)
+        # Plot inf line
+        if has_inf:
+            plt.plot([a, b], [b_inf, b_inf], c='k', label='$\infty$')
+
+            # convert each inf in each diagram with b_inf
+            for dgm in diagrams:
+                dgm[np.isinf(dgm)] = b_inf
+
 
         # Plot each diagram
         for i, (dgm, color, label) in enumerate(zip(diagrams, colors, labels)):
-            if dgm.size is not 0 and i in plotonly:
-                # plot persistence pairs
-                finitedgm = dgm[np.isfinite(dgm[:, 1]), :]
-                plt.scatter(finitedgm[:, 0], finitedgm[:, 1], sz, 
-                                color, label=label, edgecolor='none')
-                infdgm = np.array(dgm[np.isinf(dgm[:, 1]), :])
-                infdgm[:, 1] = b*1.1
-                plt.scatter(infdgm[:, 0], infdgm[:, 1], sz, 
-                                color, edgecolor='none')
-                plt.xlabel('Birth')
-                plt.ylabel('Death')
-
-        
-        plt.xlim([a-fuzz, b+fuzz])
-        plt.ylim([a-fuzz, b*1.1+fuzz])
+            # if dgm.size is not 0 and i in plotonly:
+            # plot persistence pairs
+            # finitedgm = dgm[np.isfinite(dgm[:, 1]), :]
+
+            plt.scatter(dgm[:, 0], dgm[:, 1], sz, 
+                            color, label=label, edgecolor='none')
+
+            # plt.scatter(finitedgm[:, 0], finitedgm[:, 1], sz, 
+            #   /              color, label=label, edgecolor='none')
+            # infdgm = np.array(dgm[np.isinf(dgm[:, 1]), :])
+            # infdgm[:, 1] = b*1.1
+            # plt.scatter(infdgm[:, 0], infdgm[:, 1], sz, 
+                            # color, edgecolor='none')
+            plt.xlabel('Birth')
+            plt.ylabel('Death')
+
+        
+        plt.xlim([a, b])
+        plt.ylim([a, b])
 
         if title is not None:
             plt.title(title)
