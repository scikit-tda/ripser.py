--- conflicted
+++ resolved
@@ -177,6 +177,7 @@
     colormap="default",
     size=20,
     alpha=0.5,
+    edgecolors='k',
     ax_color=np.array([0.0, 0.0, 0.0]),
     diagonal=True,
     lifetime=False,
@@ -222,6 +223,9 @@
 
     alpha: double in [0.0, 1.0]
         Determines transparency of points in scatter plot.
+
+    edgecolors: str, matplotlib color code, default is 'k' (black)
+        Color for edge of poitns in scatterplot. If 'none', then no edge is plotted. 
 
     ax_color: any valid matplotlib color type. 
         See [https://matplotlib.org/api/colors_api.html](https://matplotlib.org/api/colors_api.html) for complete API.
@@ -337,11 +341,7 @@
     for dgm, label in zip(diagrams, labels):
 
         # plot persistence pairs
-<<<<<<< HEAD
-        ax.scatter(dgm[:, 0], dgm[:, 1], size, label=label, alpha=alpha, edgecolors='k')
-=======
-        ax.scatter(dgm[:, 0], dgm[:, 1], size, label=label, edgecolor="none")
->>>>>>> db27bfb6
+        ax.scatter(dgm[:, 0], dgm[:, 1], size, label=label, alpha=alpha, edgecolors=edgecolors)
 
         ax.set_xlabel(xlabel)
         ax.set_ylabel(ylabel)
