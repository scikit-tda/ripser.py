import pytest
import numpy as np

from ripser import ripser
from sklearn import datasets
from sklearn.metrics.pairwise import pairwise_distances
from scipy import sparse
import itertools


def makeSparseDM(X, thresh):
    """
    Helper function to make a sparse distance matrix
    """
    N = X.shape[0]
    D = pairwise_distances(X, metric="euclidean")
    [I, J] = np.meshgrid(np.arange(N), np.arange(N))
    I = I[D <= thresh]
    J = J[D <= thresh]
    V = D[D <= thresh]
    return sparse.coo_matrix((V, (I, J)), shape=(N, N)).tocsr()


class TestLibrary:
    # Does the library install in scope? Are the objects in scope?
    def test_import(self):
        import ripser
<<<<<<< HEAD
        from ripser import ripser, plot_dgms

=======
        from ripser import ripser, Rips
>>>>>>> 73ce108f
        assert 1


class TestTransform:
    def test_input_warnings(self):
        data = np.random.random((3, 10))

        with pytest.warns(UserWarning, match="has more columns than rows") as w:
            ripser(data)

        data = np.random.random((3, 3))
        with pytest.warns(
            UserWarning, match="input matrix is square, but the distance_matrix"
        ) as w:
            ripser(data)

    def test_non_square_dist_matrix(self):
        data = np.random.random((3, 10))

        with pytest.raises(Exception, match="Distance matrix is not square"):
            ripser(data, distance_matrix=True)

    def test_too_many_perm(self):
        X = np.zeros((10, 2))

        with pytest.raises(Exception, match="points in greedy permutation is greater"):
            ripser(X, n_perm=11)

    def test_too_few_perm(self):
        X = np.zeros((10, 2))

        with pytest.raises(Exception, match="Should be a strictly positive number"):
            ripser(X, n_perm=-1)

    def test_sparse_greedyperm(self):
        D = np.zeros((4, 4))

        with pytest.raises(Exception):
            ripser(sparse.coo_matrix(D), distance_matrix=True, n_perm=2)


class TestParams:
    def test_defaults(self):
        data = np.random.random((100, 3))
        dgms = ripser(data)["dgms"]
        assert len(dgms) == 2

    def test_coeff(self):
        np.random.seed(3100)
        data = np.random.random((100, 3))

        dgm3 = ripser(data, coeff=3)["dgms"]
        dgm2 = ripser(data)["dgms"]
        assert (
            dgm2 is not dgm3
        ), "This is a vacuous assertion, we only care that the above operations did not throw errors"

    def test_maxdim(self):
        np.random.seed(3100)
        data = np.random.random((100, 3))

        # maxdim refers to the max H_p class, generate all less than
        dgms0 = ripser(data, maxdim=0)["dgms"]
        assert len(dgms0) == 1

        dgms1 = ripser(data)["dgms"]
        assert len(dgms1) == 2

        dgms2 = ripser(data, maxdim=2)["dgms"]
        assert len(dgms2) == 3

    def test_thresh(self):
        np.random.seed(3100)
        data = np.random.random((100, 3))

        dgms0 = ripser(data, thresh=0.1)["dgms"]
        dgms1 = ripser(data)["dgms"]

        # Barcode of H_1 diagram will be smaller, right?
        assert len(dgms0[1]) < len(dgms1[1]), "Usually"

    def test_sparse(self):
        np.random.seed(10)
        thresh = 1.1

        # Do dense filtration with threshold
        data = (
            datasets.make_circles(n_samples=100)[0]
            + 5 * datasets.make_circles(n_samples=100)[0]
        )
        res0 = ripser(data, thresh=thresh)

        # Convert to sparse matrix first based on threshold,
        # then do full filtration
        D = makeSparseDM(data, thresh)
        res1 = ripser(D, distance_matrix=True)

        # The same number of edges should have been added
        assert res0["num_edges"] == res1["num_edges"]

        dgms0 = res0["dgms"]
        dgms1 = res1["dgms"]
        I10 = dgms0[1]
        I11 = dgms1[1]
        idx = np.argsort(I10[:, 0])
        I10 = I10[idx, :]
        idx = np.argsort(I11[:, 0])
        I11 = I11[idx, :]
        assert np.allclose(I10, I11)

    def test_sphere_sparse_H2(self):
        n = 3
        segment = [np.linspace(0, 1, 5)]
        endpoints = [np.linspace(0, 1, 2)]
        face = segment * (n - 1) + endpoints
        vertices = []
        for k in range(n):
            vertices.extend(itertools.product(*(face[k:] + face[:k])))
        coords = np.array(vertices)
        thresh = 1.5
        D = makeSparseDM(coords, thresh)
        rips = ripser(D, distance_matrix=True, maxdim=2, thresh=thresh)
        I2 = rips["dgms"][2]
        assert I2.shape[0] == 1
        assert np.allclose(1.0, I2[0, 1])

    def test_full_nonzerobirths(self):
        D = np.array([[1.0, 3.0], [3.0, 2.0]])
        h0 = ripser(D, distance_matrix=True, maxdim=0)["dgms"][0]
        h0 = h0[np.argsort(h0[:, 0]), :]
        assert h0[0, 0] == 1
        assert np.isinf(h0[0, 1])
        assert h0[1, 0] == 2
        assert h0[1, 1] == 3

    def test_greedyperm_dm_vs_pc(self):
        """
        Test that point cloud and distance matrix on point cloud
        give the same persistence diagrams and bottleneck bound
        """
        np.random.seed(100)
        X = np.random.randn(100, 3)
        D = pairwise_distances(X, metric="euclidean")
        dgms1 = ripser(X, n_perm=20)["dgms"]
        dgms2 = ripser(D, distance_matrix=True, n_perm=20)["dgms"]
        for I1, I2 in zip(dgms1, dgms2):
            I1 = I1[np.argsort(I1[:, 0] - I1[:, 1]), :]
            I2 = I2[np.argsort(I2[:, 0] - I2[:, 1]), :]
            assert np.allclose(I1, I2)

    def test_greedyperm_circlebottleneck(self):
        """
        Test a relationship between the bottleneck
        distance and the covering radius for a simple case
        where computing the bottleneck distance is trivial
        """
        N = 40
        np.random.seed(N)
        t = 2 * np.pi * np.random.rand(N)
        X = np.array([np.cos(t), np.sin(t)]).T
        res1 = ripser(X)
        res2 = ripser(X, n_perm=10)
        idx = res2["idx_perm"]
        h11 = res1["dgms"][1]
        h12 = res2["dgms"][1]
        assert res2["r_cover"] > 0
        assert np.max(np.abs(h11 - h12)) <= 2 * res2["r_cover"]<|MERGE_RESOLUTION|>--- conflicted
+++ resolved
@@ -25,12 +25,7 @@
     # Does the library install in scope? Are the objects in scope?
     def test_import(self):
         import ripser
-<<<<<<< HEAD
-        from ripser import ripser, plot_dgms
-
-=======
         from ripser import ripser, Rips
->>>>>>> 73ce108f
         assert 1
 
 
